--- conflicted
+++ resolved
@@ -396,15 +396,10 @@
     parser.add_argument('--lpt3', action='store', metavar=('TYPE:VAL'), help='Set LPT3: to FILE:file_name or PRINTER:printer_name.')
     parser.add_argument('--com1', action='store', metavar=('TYPE:VAL'), help='Set COM1: to PORT:device_name or SOCKET:host:socket.')
     parser.add_argument('--com2', action='store', metavar=('TYPE:VAL'), help='Set COM2: to PORT:device_name or SOCKET:host:socket.')
-<<<<<<< HEAD
     parser.add_argument('--conv', action='store', nargs='?', metavar='mode:outfile', help='Convert basic_program to (A)SCII, (B)ytecode or (P)rotected mode. Implies --unprotect and --list-all.')
     parser.add_argument('--codepage', action='store', metavar=('NUMBER'), help='Load specified font codepage; default is 437')
     parser.add_argument('--font-family', action='store', metavar=('TYPEFACE'), help='Load current codepage from specified font family.')
     parser.add_argument('--loadfont', action='append', nargs='*', metavar=('TYPEFACE'), help='Load specified fonts. Do not change codepage.')
-=======
-    parser.add_argument('--conv', action='store', nargs='?', metavar='mode:outfile', help='Convert basic_program to (A)SCII, (B)ytecode or (P)rotected mode.')
-    parser.add_argument('--codepage', action='store', metavar=('NUMBER'), help='Load specified font codepage. Default is 437 (US).')
->>>>>>> 7286d852
     parser.add_argument('--nosound', action='store_true', help='Disable sound output')
     parser.add_argument('--dimensions', nargs=1, metavar=('X, Y'), help='Set pixel dimensions for graphics mode. Default is 640,480. Use 640,400 or multiples for cleaner pixels - but incorrect aspect ratio - on square-pixel LCDs. Graphical terminal only.')
     parser.add_argument('--dimensions-text', nargs=1, metavar=('X, Y'), help='Set pixel dimensions for text mode. Default is 640,400. Graphical terminal only.')
@@ -419,14 +414,7 @@
     parser.add_argument('--caps', action='store_true', help='Start in CAPS LOCK mode.')
     parser.add_argument('--mount', action='append', nargs='*', metavar=('D:PATH'), help='Set a drive letter to PATH.')
     parser.add_argument('--resume', action='store_true', help='Resume from saved state. Most other arguments are ignored.')
-<<<<<<< HEAD
 #    parser.add_argument('--save-options', action='store', metavar=('FILENAME'), help='Save current options to specified .INI file')
-    args = parser.parse_args()
-    # flatten list arguments
-    args.mount = flatten_arg_list(args.mount)
-    args.peek = flatten_arg_list(args.peek)
-    args.loadfont = flatten_arg_list(args.loadfont)
-=======
     parser.add_argument('--strict-newline', action='store_true', help='Parse CR and LF strictly like GW-BASIC. May create problems with UNIX line endings.')
     # manually re-enable -h
     parser.add_argument('-h', '--help', action='store_true', help='Show this message and exit')
@@ -440,7 +428,7 @@
     # flatten list arguments
     args.mount = flatten_arg_list(args.mount)
     args.peek = flatten_arg_list(args.peek)    
->>>>>>> 7286d852
+    args.loadfont = flatten_arg_list(args.loadfont)
     return args
 
 
